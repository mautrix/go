// Copyright (c) 2023 Tulir Asokan
//
// This Source Code Form is subject to the terms of the Mozilla Public
// License, v. 2.0. If a copy of the MPL was not distributed with this
// file, You can obtain one at http://mozilla.org/MPL/2.0/.

package bridge

import (
	"context"
	"errors"
	"fmt"
	"strings"
	"time"

	"github.com/rs/zerolog"

	"maunium.net/go/mautrix"
	"maunium.net/go/mautrix/appservice"
	"maunium.net/go/mautrix/bridge/bridgeconfig"
	"maunium.net/go/mautrix/bridge/status"
	"maunium.net/go/mautrix/event"
	"maunium.net/go/mautrix/format"
	"maunium.net/go/mautrix/id"
)

type CommandProcessor interface {
	Handle(ctx context.Context, roomID id.RoomID, eventID id.EventID, user User, message string, replyTo id.EventID)
}

type MatrixHandler struct {
	bridge *Bridge
	as     *appservice.AppService
	log    *zerolog.Logger

	TrackEventDuration func(event.Type) func()
}

func noop() {}

func noopTrack(_ event.Type) func() {
	return noop
}

func NewMatrixHandler(br *Bridge) *MatrixHandler {
	handler := &MatrixHandler{
		bridge: br,
		as:     br.AS,
		log:    br.ZLog,

		TrackEventDuration: noopTrack,
	}
	for evtType := range status.CheckpointTypes {
		br.EventProcessor.On(evtType, handler.sendBridgeCheckpoint)
	}
	br.EventProcessor.On(event.EventMessage, handler.HandleMessage)
	br.EventProcessor.On(event.EventEncrypted, handler.HandleEncrypted)
	br.EventProcessor.On(event.EventSticker, handler.HandleMessage)
	br.EventProcessor.On(event.EventReaction, handler.HandleReaction)
	br.EventProcessor.On(event.EventRedaction, handler.HandleRedaction)
	br.EventProcessor.On(event.StateMember, handler.HandleMembership)
	br.EventProcessor.On(event.StateRoomName, handler.HandleRoomMetadata)
	br.EventProcessor.On(event.StateRoomAvatar, handler.HandleRoomMetadata)
	br.EventProcessor.On(event.StateTopic, handler.HandleRoomMetadata)
	br.EventProcessor.On(event.StateEncryption, handler.HandleEncryption)
	br.EventProcessor.On(event.EphemeralEventReceipt, handler.HandleReceipt)
	br.EventProcessor.On(event.EphemeralEventTyping, handler.HandleTyping)
	return handler
}

func (mx *MatrixHandler) sendBridgeCheckpoint(evt *event.Event) {
	if !evt.Mautrix.CheckpointSent {
		go mx.bridge.SendMessageSuccessCheckpoint(evt, status.MsgStepBridge, 0)
	}
}

func (mx *MatrixHandler) HandleEncryption(evt *event.Event) {
	defer mx.TrackEventDuration(evt.Type)()
	if evt.Content.AsEncryption().Algorithm != id.AlgorithmMegolmV1 {
		return
	}
	portal := mx.bridge.Child.GetIPortal(evt.RoomID)
	if portal != nil && !portal.IsEncrypted() {
		mx.log.Debug().
			Str("user_id", evt.Sender.String()).
			Str("room_id", evt.RoomID.String()).
			Msg("Encryption was enabled in room")
		portal.MarkEncrypted()
		if portal.IsPrivateChat() {
			err := mx.as.BotIntent().EnsureJoined(context.Background(), evt.RoomID, appservice.EnsureJoinedParams{BotOverride: portal.MainIntent().Client})
			if err != nil {
				mx.log.Err(err).
					Str("room_id", evt.RoomID.String()).
					Msg("Failed to join bot to room after encryption was enabled")
			}
		}
	}
}

func (mx *MatrixHandler) joinAndCheckMembers(ctx context.Context, evt *event.Event, intent *appservice.IntentAPI) *mautrix.RespJoinedMembers {
	log := zerolog.Ctx(ctx)
	resp, err := intent.JoinRoomByID(ctx, evt.RoomID)
	if err != nil {
		log.Warn().Err(err).Msg("Failed to join room with invite")
		return nil
	}

	members, err := intent.JoinedMembers(ctx, resp.RoomID)
	if err != nil {
		log.Warn().Err(err).Msg("Failed to get members in room after accepting invite, leaving room")
		_, _ = intent.LeaveRoom(ctx, resp.RoomID)
		return nil
	}

	if len(members.Joined) < 2 {
		log.Debug().Msg("Leaving empty room after accepting invite")
		_, _ = intent.LeaveRoom(ctx, resp.RoomID)
		return nil
	}
	return members
}

func (mx *MatrixHandler) sendNoticeWithMarkdown(ctx context.Context, roomID id.RoomID, message string) (*mautrix.RespSendEvent, error) {
	intent := mx.as.BotIntent()
	content := format.RenderMarkdown(message, true, false)
	content.MsgType = event.MsgNotice
	return intent.SendMessageEvent(ctx, roomID, event.EventMessage, content)
}

func (mx *MatrixHandler) HandleBotInvite(ctx context.Context, evt *event.Event) {
	intent := mx.as.BotIntent()

	user := mx.bridge.Child.GetIUser(evt.Sender, true)
	if user == nil {
		return
	}

	members := mx.joinAndCheckMembers(ctx, evt, intent)
	if members == nil {
		return
	}

	if user.GetPermissionLevel() < bridgeconfig.PermissionLevelUser {
		_, _ = intent.SendNotice(ctx, evt.RoomID, "You are not whitelisted to use this bridge.\n"+
			"If you're the owner of this bridge, see the bridge.permissions section in your config file.")
		_, _ = intent.LeaveRoom(ctx, evt.RoomID)
		return
	}

	texts := mx.bridge.Config.Bridge.GetManagementRoomTexts()
	_, _ = mx.sendNoticeWithMarkdown(ctx, evt.RoomID, texts.Welcome)

	if len(members.Joined) == 2 && (len(user.GetManagementRoomID()) == 0 || evt.Content.AsMember().IsDirect) {
		user.SetManagementRoom(evt.RoomID)
		_, _ = intent.SendNotice(ctx, user.GetManagementRoomID(), "This room has been registered as your bridge management/status room.")
		zerolog.Ctx(ctx).Debug().Msg("Registered room as management room with inviter")
	}

	if evt.RoomID == user.GetManagementRoomID() {
		if user.IsLoggedIn() {
			_, _ = mx.sendNoticeWithMarkdown(ctx, evt.RoomID, texts.WelcomeConnected)
		} else {
			_, _ = mx.sendNoticeWithMarkdown(ctx, evt.RoomID, texts.WelcomeUnconnected)
		}

		additionalHelp := texts.AdditionalHelp
		if len(additionalHelp) > 0 {
			_, _ = mx.sendNoticeWithMarkdown(ctx, evt.RoomID, additionalHelp)
		}
	}
}

func (mx *MatrixHandler) HandleGhostInvite(ctx context.Context, evt *event.Event, inviter User, ghost Ghost) {
	log := zerolog.Ctx(ctx)
	intent := ghost.DefaultIntent()

	if inviter.GetPermissionLevel() < bridgeconfig.PermissionLevelUser {
		log.Debug().Msg("Rejecting invite: inviter is not whitelisted")
		_, err := intent.LeaveRoom(ctx, evt.RoomID, &mautrix.ReqLeave{
			Reason: "You're not whitelisted to use this bridge",
		})
		if err != nil {
			log.Error().Err(err).Msg("Failed to reject invite")
		}
		return
	} else if !inviter.IsLoggedIn() {
		log.Debug().Msg("Rejecting invite: inviter is not logged in")
		_, err := intent.LeaveRoom(ctx, evt.RoomID, &mautrix.ReqLeave{
			Reason: "You're not logged into this bridge",
		})
		if err != nil {
			log.Error().Err(err).Msg("Failed to reject invite")
		}
		return
	}

	members := mx.joinAndCheckMembers(ctx, evt, intent)
	if members == nil {
		return
	}
	var createEvent event.CreateEventContent
	if err := intent.StateEvent(ctx, evt.RoomID, event.StateCreate, "", &createEvent); err != nil {
		log.Warn().Err(err).Msg("Failed to check m.room.create event in room")
	} else if createEvent.Type != "" {
		log.Warn().Str("room_type", string(createEvent.Type)).Msg("Non-standard room type, leaving room")
		_, err = intent.LeaveRoom(ctx, evt.RoomID, &mautrix.ReqLeave{
			Reason: "Unsupported room type",
		})
		if err != nil {
			log.Error().Err(err).Msg("Failed to leave room")
		}
		return
	}
	var hasBridgeBot, hasOtherUsers bool
	for mxid, _ := range members.Joined {
		if mxid == intent.UserID || mxid == inviter.GetMXID() {
			continue
		} else if mxid == mx.bridge.Bot.UserID {
			hasBridgeBot = true
		} else {
			hasOtherUsers = true
		}
	}
	if !hasBridgeBot && !hasOtherUsers && evt.Content.AsMember().IsDirect {
		mx.bridge.Child.CreatePrivatePortal(evt.RoomID, inviter, ghost)
	} else if !hasBridgeBot {
		log.Debug().Msg("Leaving multi-user room after accepting invite")
		_, _ = intent.SendNotice(ctx, evt.RoomID, "Please invite the bridge bot first if you want to bridge to a remote chat.")
		_, _ = intent.LeaveRoom(ctx, evt.RoomID)
	} else {
		_, _ = intent.SendNotice(ctx, evt.RoomID, "This puppet will remain inactive until this room is bridged to a remote chat.")
	}
}

func (mx *MatrixHandler) HandleMembership(evt *event.Event) {
	if evt.Sender == mx.bridge.Bot.UserID || mx.bridge.Child.IsGhost(evt.Sender) {
		return
	}
	defer mx.TrackEventDuration(evt.Type)()
	ctx := context.Background()

	if mx.bridge.Crypto != nil {
		mx.bridge.Crypto.HandleMemberEvent(evt)
	}

	log := mx.log.With().
		Str("sender", evt.Sender.String()).
		Str("target", evt.GetStateKey()).
		Str("room_id", evt.RoomID.String()).
		Logger()
	ctx = log.WithContext(ctx)

	content := evt.Content.AsMember()
	if content.Membership == event.MembershipInvite && id.UserID(evt.GetStateKey()) == mx.as.BotMXID() {
		mx.HandleBotInvite(ctx, evt)
		return
	}

	if mx.shouldIgnoreEvent(evt) {
		return
	}

	user := mx.bridge.Child.GetIUser(evt.Sender, true)
	if user == nil {
		return
	}
	isSelf := id.UserID(evt.GetStateKey()) == evt.Sender
	ghost := mx.bridge.Child.GetIGhost(id.UserID(evt.GetStateKey()))
	portal := mx.bridge.Child.GetIPortal(evt.RoomID)
	if portal == nil {
		if ghost != nil && content.Membership == event.MembershipInvite {
			mx.HandleGhostInvite(ctx, evt, user, ghost)
		}
		return
	} else if user.GetPermissionLevel() < bridgeconfig.PermissionLevelUser || !user.IsLoggedIn() {
		return
	}

	mhp, ok := portal.(MembershipHandlingPortal)
	if !ok {
		return
	}

	if content.Membership == event.MembershipLeave {
		if evt.Unsigned.PrevContent != nil {
			_ = evt.Unsigned.PrevContent.ParseRaw(evt.Type)
			prevContent, ok := evt.Unsigned.PrevContent.Parsed.(*event.MemberEventContent)
			if ok && prevContent.Membership != "join" {
				return
			}
		}
		if isSelf {
			mhp.HandleMatrixLeave(user, evt)
		} else if ghost != nil {
			mhp.HandleMatrixKick(user, ghost, evt)
		}
	} else if content.Membership == event.MembershipInvite && !isSelf && ghost != nil {
		mhp.HandleMatrixInvite(user, ghost, evt)
	}
	// TODO kicking/inviting non-ghost users users
}

func (mx *MatrixHandler) HandleRoomMetadata(evt *event.Event) {
	defer mx.TrackEventDuration(evt.Type)()
	if mx.shouldIgnoreEvent(evt) {
		return
	}

	user := mx.bridge.Child.GetIUser(evt.Sender, true)
	if user == nil {
		return
	}

	portal := mx.bridge.Child.GetIPortal(evt.RoomID)
	if portal == nil || portal.IsPrivateChat() {
		return
	}

	metaPortal, ok := portal.(MetaHandlingPortal)
	if !ok {
		return
	}

	metaPortal.HandleMatrixMeta(user, evt)
}

func (mx *MatrixHandler) shouldIgnoreEvent(evt *event.Event) bool {
	if evt.Sender == mx.bridge.Bot.UserID || mx.bridge.Child.IsGhost(evt.Sender) {
		return true
	}
	user := mx.bridge.Child.GetIUser(evt.Sender, true)
	if user == nil || user.GetPermissionLevel() <= 0 {
		return true
	} else if val, ok := evt.Content.Raw[appservice.DoublePuppetKey]; ok && val == mx.bridge.Name && user.GetIDoublePuppet() != nil {
		return true
	}
	return false
}

const initialSessionWaitTimeout = 3 * time.Second
const extendedSessionWaitTimeout = 22 * time.Second

func (mx *MatrixHandler) sendCryptoStatusError(ctx context.Context, evt *event.Event, editEvent id.EventID, err error, retryCount int, isFinal bool) id.EventID {
	mx.bridge.SendMessageErrorCheckpoint(evt, status.MsgStepDecrypted, err, isFinal, retryCount)

	if mx.bridge.Config.Bridge.EnableMessageStatusEvents() {
		statusEvent := &event.BeeperMessageStatusEventContent{
			// TODO: network
			RelatesTo: event.RelatesTo{
				Type:    event.RelReference,
				EventID: evt.ID,
			},
			Status:  event.MessageStatusRetriable,
			Reason:  event.MessageStatusUndecryptable,
			Error:   err.Error(),
			Message: errorToHumanMessage(err),
		}
		if !isFinal {
			statusEvent.Status = event.MessageStatusPending
		}
		_, sendErr := mx.bridge.Bot.SendMessageEvent(ctx, evt.RoomID, event.BeeperMessageStatus, statusEvent)
		if sendErr != nil {
			zerolog.Ctx(ctx).Error().Err(err).Msg("Failed to send message status event")
		}
	}
	if mx.bridge.Config.Bridge.EnableMessageErrorNotices() {
		update := event.MessageEventContent{
			MsgType: event.MsgNotice,
			Body:    fmt.Sprintf("\u26a0 Your message was not bridged: %v.", err),
		}
		if errors.Is(err, errNoCrypto) {
			update.Body = "🔒 This bridge has not been configured to support encryption"
		}
		relatable, ok := evt.Content.Parsed.(event.Relatable)
		if editEvent != "" {
			update.SetEdit(editEvent)
		} else if ok && relatable.OptionalGetRelatesTo().GetThreadParent() != "" {
			update.GetRelatesTo().SetThread(relatable.OptionalGetRelatesTo().GetThreadParent(), evt.ID)
		}
		resp, sendErr := mx.bridge.Bot.SendMessageEvent(ctx, evt.RoomID, event.EventMessage, &update)
		if sendErr != nil {
			zerolog.Ctx(ctx).Error().Err(sendErr).Msg("Failed to send decryption error notice")
		} else if resp != nil {
			return resp.EventID
		}
	}
	return ""
}

var (
	errDeviceNotTrusted    = errors.New("your device is not trusted")
	errMessageNotEncrypted = errors.New("unencrypted message")
	errNoDecryptionKeys    = errors.New("the bridge hasn't received the decryption keys")
	errNoCrypto            = errors.New("this bridge has not been configured to support encryption")
)

func errorToHumanMessage(err error) string {
	var withheld *event.RoomKeyWithheldEventContent
	switch {
	case errors.Is(err, errDeviceNotTrusted), errors.Is(err, errNoDecryptionKeys):
		return err.Error()
	case errors.Is(err, UnknownMessageIndex):
		return "the keys received by the bridge can't decrypt the message"
	case errors.Is(err, DuplicateMessageIndex):
		return "your client encrypted multiple messages with the same key"
	case errors.As(err, &withheld):
		if withheld.Code == event.RoomKeyWithheldBeeperRedacted {
			return "your client used an outdated encryption session"
		}
		return "your client refused to share decryption keys with the bridge"
	case errors.Is(err, errMessageNotEncrypted):
		return "the message is not encrypted"
	default:
		return "the bridge failed to decrypt the message"
	}
}

func deviceUnverifiedErrorWithExplanation(trust id.TrustState) error {
	var explanation string
	switch trust {
	case id.TrustStateBlacklisted:
		explanation = "device is blacklisted"
	case id.TrustStateUnset:
		explanation = "unverified"
	case id.TrustStateUnknownDevice:
		explanation = "device info not found"
	case id.TrustStateForwarded:
		explanation = "keys were forwarded from an unknown device"
	case id.TrustStateCrossSignedUntrusted:
		explanation = "cross-signing keys changed after setting up the bridge"
	default:
		return errDeviceNotTrusted
	}
	return fmt.Errorf("%w (%s)", errDeviceNotTrusted, explanation)
}

func copySomeKeys(original, decrypted *event.Event) {
	isScheduled, _ := original.Content.Raw["com.beeper.scheduled"].(bool)
	_, alreadyExists := decrypted.Content.Raw["com.beeper.scheduled"]
	if isScheduled && !alreadyExists {
		decrypted.Content.Raw["com.beeper.scheduled"] = true
	}
}

func (mx *MatrixHandler) postDecrypt(ctx context.Context, original, decrypted *event.Event, retryCount int, errorEventID id.EventID, duration time.Duration) {
	log := zerolog.Ctx(ctx)
	minLevel := mx.bridge.Config.Bridge.GetEncryptionConfig().VerificationLevels.Send
	if decrypted.Mautrix.TrustState < minLevel {
		logEvt := log.Warn().
			Str("user_id", decrypted.Sender.String()).
			Bool("forwarded_keys", decrypted.Mautrix.ForwardedKeys).
			Stringer("device_trust", decrypted.Mautrix.TrustState).
			Stringer("min_trust", minLevel)
		if decrypted.Mautrix.TrustSource != nil {
			dev := decrypted.Mautrix.TrustSource
			logEvt.
				Str("device_id", dev.DeviceID.String()).
				Str("device_signing_key", dev.SigningKey.String())
		} else {
			logEvt.Str("device_id", "unknown")
		}
		logEvt.Msg("Dropping event due to insufficient verification level")
		err := deviceUnverifiedErrorWithExplanation(decrypted.Mautrix.TrustState)
		go mx.sendCryptoStatusError(ctx, decrypted, errorEventID, err, retryCount, true)
		return
	}
	copySomeKeys(original, decrypted)

	mx.bridge.SendMessageSuccessCheckpoint(decrypted, status.MsgStepDecrypted, retryCount)
	decrypted.Mautrix.CheckpointSent = true
	decrypted.Mautrix.DecryptionDuration = duration
	mx.bridge.EventProcessor.Dispatch(decrypted)
	if errorEventID != "" {
		_, _ = mx.bridge.Bot.RedactEvent(ctx, decrypted.RoomID, errorEventID)
	}
}

func (mx *MatrixHandler) HandleEncrypted(evt *event.Event) {
	defer mx.TrackEventDuration(evt.Type)()
	if mx.shouldIgnoreEvent(evt) {
		return
	}
	content := evt.Content.AsEncrypted()
	ctx := context.Background()
	log := mx.log.With().
		Str("event_id", evt.ID.String()).
		Str("session_id", content.SessionID.String()).
		Logger()
	ctx = log.WithContext(ctx)
	if mx.bridge.Crypto == nil {
		go mx.sendCryptoStatusError(ctx, evt, "", errNoCrypto, 0, true)
		return
	}
	log.Debug().Msg("Decrypting received event")

	decryptionStart := time.Now()
	decrypted, err := mx.bridge.Crypto.Decrypt(evt)
	decryptionRetryCount := 0
	if errors.Is(err, NoSessionFound) {
		decryptionRetryCount = 1
		log.Debug().
			Int("wait_seconds", int(initialSessionWaitTimeout.Seconds())).
			Msg("Couldn't find session, waiting for keys to arrive...")
		mx.bridge.SendMessageErrorCheckpoint(evt, status.MsgStepDecrypted, err, false, 0)
		if mx.bridge.Crypto.WaitForSession(evt.RoomID, content.SenderKey, content.SessionID, initialSessionWaitTimeout) {
			log.Debug().Msg("Got keys after waiting, trying to decrypt event again")
			decrypted, err = mx.bridge.Crypto.Decrypt(evt)
		} else {
			go mx.waitLongerForSession(ctx, evt, decryptionStart)
			return
		}
	}
	if err != nil {
		mx.bridge.SendMessageErrorCheckpoint(evt, status.MsgStepDecrypted, err, true, decryptionRetryCount)
		log.Warn().Err(err).Msg("Failed to decrypt event")
		go mx.sendCryptoStatusError(ctx, evt, "", err, decryptionRetryCount, true)
		return
	}
	mx.postDecrypt(ctx, evt, decrypted, decryptionRetryCount, "", time.Since(decryptionStart))
}

func (mx *MatrixHandler) waitLongerForSession(ctx context.Context, evt *event.Event, decryptionStart time.Time) {
	log := zerolog.Ctx(ctx)
	content := evt.Content.AsEncrypted()
	log.Debug().
		Int("wait_seconds", int(extendedSessionWaitTimeout.Seconds())).
		Msg("Couldn't find session, requesting keys and waiting longer...")

	go mx.bridge.Crypto.RequestSession(context.Background(), evt.RoomID, content.SenderKey, content.SessionID, evt.Sender, content.DeviceID)
	errorEventID := mx.sendCryptoStatusError(ctx, evt, "", fmt.Errorf("%w. The bridge will retry for %d seconds", errNoDecryptionKeys, int(extendedSessionWaitTimeout.Seconds())), 1, false)

	if !mx.bridge.Crypto.WaitForSession(evt.RoomID, content.SenderKey, content.SessionID, extendedSessionWaitTimeout) {
		log.Debug().Msg("Didn't get session, giving up trying to decrypt event")
		mx.sendCryptoStatusError(ctx, evt, errorEventID, errNoDecryptionKeys, 2, true)
		return
	}

	log.Debug().Msg("Got keys after waiting longer, trying to decrypt event again")
	decrypted, err := mx.bridge.Crypto.Decrypt(evt)
	if err != nil {
		log.Error().Err(err).Msg("Failed to decrypt event")
		mx.sendCryptoStatusError(ctx, evt, errorEventID, err, 2, true)
		return
	}

	mx.postDecrypt(ctx, evt, decrypted, 2, errorEventID, time.Since(decryptionStart))
}

func (mx *MatrixHandler) HandleMessage(evt *event.Event) {
	ctx := context.Background()
	defer mx.TrackEventDuration(evt.Type)()
	log := mx.log.With().
		Str("event_id", evt.ID.String()).
		Str("room_id", evt.RoomID.String()).
		Str("sender", evt.Sender.String()).
		Logger()
	ctx := log.WithContext(context.Background())
	if mx.shouldIgnoreEvent(evt) {
		return
	} else if !evt.Mautrix.WasEncrypted && mx.bridge.Config.Bridge.GetEncryptionConfig().Require {
		log.Warn().Msg("Dropping unencrypted event")
<<<<<<< HEAD
		ctx := log.WithContext(ctx)
=======
>>>>>>> 7f78c328
		mx.sendCryptoStatusError(ctx, evt, "", errMessageNotEncrypted, 0, true)
		return
	}

	user := mx.bridge.Child.GetIUser(evt.Sender, true)
	if user == nil {
		return
	}

	content := evt.Content.AsMessage()
	content.RemoveReplyFallback()
	if user.GetPermissionLevel() >= bridgeconfig.PermissionLevelUser && content.MsgType == event.MsgText {
		commandPrefix := mx.bridge.Config.Bridge.GetCommandPrefix()
		hasCommandPrefix := strings.HasPrefix(content.Body, commandPrefix)
		if hasCommandPrefix {
			content.Body = strings.TrimLeft(strings.TrimPrefix(content.Body, commandPrefix), " ")
		}
		if hasCommandPrefix || evt.RoomID == user.GetManagementRoomID() {
			go mx.bridge.CommandProcessor.Handle(ctx, evt.RoomID, evt.ID, user, content.Body, content.RelatesTo.GetReplyTo())
			go mx.bridge.SendMessageSuccessCheckpoint(evt, status.MsgStepCommand, 0)
			if mx.bridge.Config.Bridge.EnableMessageStatusEvents() {
				statusEvent := &event.BeeperMessageStatusEventContent{
					// TODO: network
					RelatesTo: event.RelatesTo{
						Type:    event.RelReference,
						EventID: evt.ID,
					},
					Status: event.MessageStatusSuccess,
				}
				_, sendErr := mx.bridge.Bot.SendMessageEvent(ctx, evt.RoomID, event.BeeperMessageStatus, statusEvent)
				if sendErr != nil {
					log.Warn().Err(sendErr).Msg("Failed to send message status event for command")
				}
			}
			return
		}
	}

	portal := mx.bridge.Child.GetIPortal(evt.RoomID)
	if portal != nil {
		portal.ReceiveMatrixEvent(user, evt)
	} else {
		mx.bridge.SendMessageErrorCheckpoint(evt, status.MsgStepRemote, fmt.Errorf("unknown room"), true, 0)
	}
}

func (mx *MatrixHandler) HandleReaction(evt *event.Event) {
	defer mx.TrackEventDuration(evt.Type)()
	if mx.shouldIgnoreEvent(evt) {
		return
	}

	user := mx.bridge.Child.GetIUser(evt.Sender, true)
	if user == nil || user.GetPermissionLevel() < bridgeconfig.PermissionLevelUser || !user.IsLoggedIn() {
		return
	}

	portal := mx.bridge.Child.GetIPortal(evt.RoomID)
	if portal != nil {
		portal.ReceiveMatrixEvent(user, evt)
	} else {
		mx.bridge.SendMessageErrorCheckpoint(evt, status.MsgStepRemote, fmt.Errorf("unknown room"), true, 0)
	}
}

func (mx *MatrixHandler) HandleRedaction(evt *event.Event) {
	defer mx.TrackEventDuration(evt.Type)()
	if mx.shouldIgnoreEvent(evt) {
		return
	}

	user := mx.bridge.Child.GetIUser(evt.Sender, true)
	if user == nil {
		return
	}

	portal := mx.bridge.Child.GetIPortal(evt.RoomID)
	if portal != nil {
		portal.ReceiveMatrixEvent(user, evt)
	} else {
		mx.bridge.SendMessageErrorCheckpoint(evt, status.MsgStepRemote, fmt.Errorf("unknown room"), true, 0)
	}
}

func (mx *MatrixHandler) HandleReceipt(evt *event.Event) {
	portal := mx.bridge.Child.GetIPortal(evt.RoomID)
	if portal == nil {
		return
	}

	rrPortal, ok := portal.(ReadReceiptHandlingPortal)
	if !ok {
		return
	}

	for eventID, receipts := range *evt.Content.AsReceipt() {
		for userID, receipt := range receipts[event.ReceiptTypeRead] {
			user := mx.bridge.Child.GetIUser(userID, false)
			if user == nil {
				// Not a bridge user
				continue
			}
			customPuppet := user.GetIDoublePuppet()
			if val, ok := receipt.Extra[appservice.DoublePuppetKey].(string); ok && customPuppet != nil && val == mx.bridge.Name {
				// Ignore double puppeted read receipts.
				mx.log.Debug().Interface("content", evt.Content.Raw).Msg("Ignoring double-puppeted read receipt")
				// But do start disappearing messages, because the user read the chat
				dp, ok := portal.(DisappearingPortal)
				if ok {
					dp.ScheduleDisappearing()
				}
			} else {
				rrPortal.HandleMatrixReadReceipt(user, eventID, receipt)
			}
		}
	}
}

func (mx *MatrixHandler) HandleTyping(evt *event.Event) {
	portal := mx.bridge.Child.GetIPortal(evt.RoomID)
	if portal == nil {
		return
	}
	typingPortal, ok := portal.(TypingPortal)
	if !ok {
		return
	}
	typingPortal.HandleMatrixTyping(evt.Content.AsTyping().UserIDs)
}<|MERGE_RESOLUTION|>--- conflicted
+++ resolved
@@ -547,7 +547,6 @@
 }
 
 func (mx *MatrixHandler) HandleMessage(evt *event.Event) {
-	ctx := context.Background()
 	defer mx.TrackEventDuration(evt.Type)()
 	log := mx.log.With().
 		Str("event_id", evt.ID.String()).
@@ -559,10 +558,6 @@
 		return
 	} else if !evt.Mautrix.WasEncrypted && mx.bridge.Config.Bridge.GetEncryptionConfig().Require {
 		log.Warn().Msg("Dropping unencrypted event")
-<<<<<<< HEAD
-		ctx := log.WithContext(ctx)
-=======
->>>>>>> 7f78c328
 		mx.sendCryptoStatusError(ctx, evt, "", errMessageNotEncrypted, 0, true)
 		return
 	}
