--- conflicted
+++ resolved
@@ -10,16 +10,11 @@
 	"context"
 	"sync"
 
-<<<<<<< HEAD
+	"github.com/rs/zerolog"
+	"go.mau.fi/util/exerrors"
+
 	"github.com/element-hq/mautrix-go/event"
 	"github.com/element-hq/mautrix-go/id"
-=======
-	"github.com/rs/zerolog"
-	"go.mau.fi/util/exerrors"
-
-	"maunium.net/go/mautrix/event"
-	"maunium.net/go/mautrix/id"
->>>>>>> f37c2d8d
 )
 
 // StateStore is an interface for storing basic room state information.
