--- conflicted
+++ resolved
@@ -117,12 +117,6 @@
 
 func (dl *DisappearLoop) sleepAndDisappear(ctx context.Context, dms ...*database.DisappearingMessage) {
 	for _, msg := range dms {
-<<<<<<< HEAD
-		select {
-		case <-time.After(time.Until(msg.DisappearAt)):
-		case <-ctx.Done():
-			return
-=======
 		timeUntilDisappear := time.Until(msg.DisappearAt)
 		if timeUntilDisappear <= 0 {
 			if ctx.Err() != nil {
@@ -134,7 +128,6 @@
 			case <-ctx.Done():
 				return
 			}
->>>>>>> 0bbfafe0
 		}
 		resp, err := dl.br.Bot.SendMessage(ctx, msg.RoomID, event.EventRedaction, &event.Content{
 			Parsed: &event.RedactionEventContent{
