package mautrix

import (
	"fmt"
	"regexp"
	"runtime"
	"strings"
)

<<<<<<< HEAD
const Version = "v0.17.0-mod-2"
=======
const Version = "v0.18.0-beta.1"
>>>>>>> 4cae27c4

var GoModVersion = ""
var Commit = ""
var VersionWithCommit = Version

var DefaultUserAgent = "mautrix-go/" + Version + " go/" + strings.TrimPrefix(runtime.Version(), "go")

var goModVersionRegex = regexp.MustCompile(`v.+\d{14}-([0-9a-f]{12})`)

func init() {
	if GoModVersion != "" {
		match := goModVersionRegex.FindStringSubmatch(GoModVersion)
		if match != nil {
			Commit = match[1]
		}
	}
	if Commit != "" {
		VersionWithCommit = fmt.Sprintf("%s+dev.%s", Version, Commit[:8])
		DefaultUserAgent = strings.Replace(DefaultUserAgent, "mautrix-go/"+Version, "mautrix-go/"+VersionWithCommit, 1)
	}
}<|MERGE_RESOLUTION|>--- conflicted
+++ resolved
@@ -7,11 +7,7 @@
 	"strings"
 )
 
-<<<<<<< HEAD
-const Version = "v0.17.0-mod-2"
-=======
-const Version = "v0.18.0-beta.1"
->>>>>>> 4cae27c4
+const Version = "v0.18.0-beta.1-mod-2"
 
 var GoModVersion = ""
 var Commit = ""
